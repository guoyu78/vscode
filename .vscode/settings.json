--- conflicted
+++ resolved
@@ -1,47 +1,3 @@
-<<<<<<< HEAD
-{
-	"editor.insertSpaces": false,
-	"files.eol": "\n",
-	"files.trimTrailingWhitespace": true,
-	"files.exclude": {
-		".git": true,
-		".build": true,
-		"**/.DS_Store": true,
-		"build/**/*.js": {
-			"when": "$(basename).ts"
-		}
-	},
-	"files.associations": {
-		"OSSREADME.json": "jsonc"
-	},
-	"search.exclude": {
-		"**/node_modules": true,
-		"**/bower_components": true,
-		".build/**": true,
-		"out/**": true,
-		"out-build/**": true,
-		"out-vscode/**": true,
-		"i18n/**": true,
-		"extensions/**/out/**": true,
-		"test/smoke/out/**": true
-	},
-	"tslint.enable": true,
-	"lcov.path": [
-		"./.build/coverage/lcov.info",
-		"./.build/coverage-single/lcov.info"
-	],
-	"lcov.watch": [
-		{
-			"pattern": "**/*.test.js",
-			"command": "${workspaceFolder}/scripts/test.sh --coverage --run ${file}",
-			"windows": {
-				"command": "${workspaceFolder}\\scripts\\test.bat --coverage --run ${file}"
-			}
-		}
-	],
-	"typescript.tsdk": "node_modules/typescript/lib"
-}
-=======
 {
 	"editor.insertSpaces": false,
 	"files.eol": "\n",
@@ -84,5 +40,4 @@
 	],
 	"typescript.tsdk": "node_modules/typescript/lib",
 	"npm.exclude": "**/extensions/**"
-}
->>>>>>> 10865a8c
+}